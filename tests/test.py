import os
import subprocess
import sys
import time


tests_folder = os.path.dirname(__file__)

paths = [
    'regression/test1',
    'regression/test2',
    'regression/test3',
    'regression/test4',
    'regression/test5',
    'regression/test6',
    'regression/test7',
    'regression/test8',
    'regression/test9',
    'regression/test10',
    'regression/test11',
    'regression/test12',
    'regression/test-controlflow',
<<<<<<< HEAD
    'regression/test-expressions',
    'regression/test-operators',
    'regression/test-substrings',
=======
    'regression/test-exitnested',
>>>>>>> 86794e45
]


def main():
    start = time.time()
    results = []

    for rule in sys.argv[1:]:
        for path in paths:
            full_path = os.path.join(tests_folder, path)
            result = make(full_path, rule)
            make(full_path, 'clean')
            results.append(result)
            sys.stdout.write('.' if result[0] == 0 else 'F')
            sys.stdout.flush()

    sys.stdout.write('\n')

    elapsed = time.time() - start
    sys.exit(summarize(results, elapsed))


def make(path, rule):
    proc = subprocess.Popen(
        ['make', '-C', path, rule],
        stdout=subprocess.PIPE,
        stderr=subprocess.PIPE
    )
    stdout, stderr = proc.communicate()
    errcode = proc.wait()
    return (errcode, stdout, stderr, path, rule)


def summarize(results, elapsed):
    failed = 0
    for errcode, stdout, stderr, path, rule in results:
        if errcode == 0:
            continue
        failed += 1
        print "======================================================================"
        print "ERROR: %s %s" % (path, rule)
        if stdout:
            print "- stdout -------------------------------------------------------------"
            print stdout
        if stderr:
            print "- stderr -------------------------------------------------------------"
            print stderr
            print "----------------------------------------------------------------------"
    print "Finished in %.3fs" % elapsed
    print "%s tests, %s errors" % (len(results), failed)

    return 0 if not failed else 1


if __name__ == '__main__':
    main()<|MERGE_RESOLUTION|>--- conflicted
+++ resolved
@@ -20,13 +20,10 @@
     'regression/test11',
     'regression/test12',
     'regression/test-controlflow',
-<<<<<<< HEAD
     'regression/test-expressions',
     'regression/test-operators',
     'regression/test-substrings',
-=======
     'regression/test-exitnested',
->>>>>>> 86794e45
 ]
 
 
